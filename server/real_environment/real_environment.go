--- conflicted
+++ resolved
@@ -45,13 +45,10 @@
 	actionCacheClient               repb.ActionCacheClient
 	byteStreamClient                bspb.ByteStreamClient
 	contentAddressableStorageClient repb.ContentAddressableStorageClient
-<<<<<<< HEAD
 	remoteExecutionClient           repb.ExecutionClient
-	APIService                      interfaces.ApiService
-=======
 	executionClients                map[string]*executionClientConfig
 	executionDB                     interfaces.ExecutionDB
->>>>>>> 186b495a
+	APIService                      interfaces.ApiService
 }
 
 func NewRealEnv(c *config.Configurator, h *healthcheck.HealthChecker) *RealEnv {
@@ -201,9 +198,8 @@
 func (r *RealEnv) SetExecutionDB(edb interfaces.ExecutionDB) {
 	r.executionDB = edb
 }
-<<<<<<< HEAD
-func (r *RealEnv) GetExecutionClient() repb.ExecutionClient {
-	return r.remoteExecutionClient
+func (r *RealEnv) GetExecutionDB() interfaces.ExecutionDB {
+	return r.executionDB
 }
 
 func (r *RealEnv) SetAPIService(s interfaces.ApiService) {
@@ -211,8 +207,4 @@
 }
 func (r *RealEnv) GetAPIService() interfaces.ApiService {
 	return r.APIService
-=======
-func (r *RealEnv) GetExecutionDB() interfaces.ExecutionDB {
-	return r.executionDB
->>>>>>> 186b495a
 }