--- conflicted
+++ resolved
@@ -107,12 +107,8 @@
 proto_library(
     name = "user_proto",
     srcs = ["user.proto"],
-<<<<<<< HEAD
-=======
     exports = [":user_id_proto"],
->>>>>>> 2b007f0d
-    deps = [
-        ":user_id_proto",
+    deps = [
         ":group_proto",
         ":user_id_proto",
     ],
@@ -142,11 +138,7 @@
     name = "context_proto",
     srcs = ["context.proto"],
     deps = [
-<<<<<<< HEAD
-        ":user_proto",
-=======
         ":user_id_proto",
->>>>>>> 2b007f0d
     ],
 )
 
