--- conflicted
+++ resolved
@@ -186,17 +186,11 @@
 		RequestContext: testauth.RequestContext("USER2", "GROUP2"),
 	}
 	ctx2 := metadata.AppendToOutgoingContext(ctx, testauth.APIKeyHeader, "USER2")
-<<<<<<< HEAD
-	rsp, err = bbClient.GetWorkflows(ctx2, user2Req)
-	require.NoError(t, err)
-	assert.Equal(t, []*wfpb.GetWorkflowsResponse_Workflow{{
-=======
 	rsp, err = bbClient.GetWorkflows(ctx2, req)
 	assert.NoError(t, err)
 	assert.Empty(t, cmp.Diff([]*wfpb.GetWorkflowsResponse_Workflow{{
->>>>>>> f7068b80
 		Id:         "WF3",
 		RepoUrl:    "file:///ANY",
 		WebhookUrl: "http://localhost:8080/webhooks/workflow/WHID3",
-	}}, rsp.GetWorkflow(), protocmp.Transform()), "Expected workflow fields should be returned")
+	}}, rsp.GetWorkflow(), protocmp.Transform()))
 }